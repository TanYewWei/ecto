--- conflicted
+++ resolved
@@ -22,8 +22,7 @@
 
   defp deps(:prod) do
     [ { :poolboy, github: "devinus/poolboy" },
-<<<<<<< HEAD
-      { :postgrex, "~> 0.2.0", github: "ericmj/postgrex", optional: true },
+      { :postgrex, "~> 0.3.0", github: "ericmj/postgrex", optional: true },
      
       ## Riak dependencies
       { :ej, github: "seth/ej", optional: true },
@@ -33,9 +32,6 @@
       { :pooler, github: "seth/pooler" , optional: true },
       { :riakc, github: "basho/riak-erlang-client", optional: true },
       { :statebox, github: "mochi/statebox", optional: true } ]
-=======
-      { :postgrex, "~> 0.3.0", github: "ericmj/postgrex", optional: true } ]
->>>>>>> 33f8bd62
   end
 
   defp deps(_) do
