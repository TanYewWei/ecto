--- conflicted
+++ resolved
@@ -327,11 +327,7 @@
     foreign_key_type =
       if nil?(opts[:type]) do
         global_type = Module.get_attribute(mod, :ecto_foreign_key_type)
-<<<<<<< HEAD
-        if nil?(global), do: :integer, else: global_type
-=======
         if nil?(global_type), do: :integer, else: global_type
->>>>>>> 23cdf2b7
       else
         opts[:type]
       end
