--- conflicted
+++ resolved
@@ -271,13 +271,6 @@
   ## ----------------------------------------------------------------------
   ## Storage API
 
-<<<<<<< HEAD
-  def storage_up(opts) do
-    
-  end
-
-  def storage_down(opts) do
-=======
   @doc """
   Creates the appropriate 
   """
@@ -344,7 +337,6 @@
     else
       { :error, create_output }
     end
->>>>>>> 87c5cfbc
   end
   
   ## ----------------------------------------------------------------------
