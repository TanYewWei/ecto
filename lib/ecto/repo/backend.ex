--- conflicted
+++ resolved
@@ -114,16 +114,11 @@
 
   ## Helpers  
 
-<<<<<<< HEAD
   defp parse_url(urls) when is_list(urls) do
     Enum.map(urls, &parse_url/1)
   end
 
-  defp parse_url(url) do  
-=======
   defp parse_url(url) do
-
->>>>>>> d86e5dec
     unless url =~ %r/^[^:\/?#\s]+:\/\// do
       raise Ecto.InvalidURL, url: url, reason: "url should start with a scheme, host should start with //"
     end
