defmodule Ecto.RiakModel.Queryable do
  require Ecto.Model.Queryable, as: Super

  @doc false
  defmacro __using__(_) do
    quote do
      import Ecto.Query, only: [from: 2]
      require Ecto.Model.Queryable
      import unquote(__MODULE__)
    end
  end
  
  defmacro queryable(source, entity) # do

  defmacro queryable(source, opts // [], do: block)

  defmacro queryable(source, opts, [do: block]) do
    quote do
      unquote(Super).queryable(unquote(source), unquote(opts), [do: unquote(add_riak_fields block)])
    end
  end
  
  defmacro queryable(source, [], entity) do
    quote do
      unquote(Super).queryable(unquote(source), [], unquote(entity))
    end
  end 

  ## ----------------------------------------------------------------------
  ## Private Helpers

  @type field_args :: [atom | Keyword.t]
  @type field      :: { :field, Keyword.t, field_args }
  @type block      :: { :__block__, Keyword.t, [field] }

  @spec add_riak_fields(field | block) :: [field]

  defp add_riak_fields({ :field, _, args } = field_block)
    when is_list(args) and length(args) >= 2 do
    add_riak_fields({ :__block__, [], [field_block] })
  end

<<<<<<< HEAD
  defp add_riak_fields({ :__block__, _, fields }) do    
=======
  defp add_riak_fields({ :__block__, _, fields }) when is_list(fields) do
>>>>>>> 14917ac2
    version_field = { :field, [], [:riak_version, :integer, [default: 0]] }
    vclock_field  = { :field, [], [:riak_vclock, :virtual] }
    context_field = { :field, [], [:riak_context, :virtual, [default: []]]  }
    fields = fields ++ [version_field, vclock_field, context_field]
    Enum.uniq(fields, fn { _, _, args } -> hd(args) end)
  end

end<|MERGE_RESOLUTION|>--- conflicted
+++ resolved
@@ -40,11 +40,7 @@
     add_riak_fields({ :__block__, [], [field_block] })
   end
 
-<<<<<<< HEAD
-  defp add_riak_fields({ :__block__, _, fields }) do    
-=======
   defp add_riak_fields({ :__block__, _, fields }) when is_list(fields) do
->>>>>>> 14917ac2
     version_field = { :field, [], [:riak_version, :integer, [default: 0]] }
     vclock_field  = { :field, [], [:riak_vclock, :virtual] }
     context_field = { :field, [], [:riak_context, :virtual, [default: []]]  }
